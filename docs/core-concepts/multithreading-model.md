--- conflicted
+++ resolved
@@ -14,16 +14,6 @@
 
 Workers API in NativeScript is loosely based on the [Dedicated Web Workers API](https://developer.mozilla.org/en-US/docs/Web/API/Web_Workers_API/Using_web_workers) and the [Web Workers Specification](https://www.w3.org/TR/workers/)
 
-<<<<<<< HEAD
-* [Workers API](#workers-api)
-    * [Worker Object](#worker-object-prototype)
-    * [Worker Global Scope](#worker-global-scope)
-* [Sample Usage](#sample-usage)
-* [Usage with Webpack](#usage-with-webpack)
-* [Limitations](#limitations)
-
-=======
->>>>>>> acd7c5f3
 ## Workers API
 
 ### Worker Object prototype
